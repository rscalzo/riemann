# Temporary files
.*.swp
*~
*.pyc

# Directories and other files
.DS_Store
Resources
riemann-soc.txt

# Byte-compiled / optimized / DLL files
__pycache__/
*.py[cod]
*$py.class

# C extensions
*.so

# Distribution / packaging
.Python
build/
develop-eggs/
dist/
downloads/
eggs/
.eggs/
lib/
lib64/
parts/
sdist/
var/
wheels/
*.egg-info/
.installed.cfg
*.egg
MANIFEST

# PyInstaller
#  Usually these files are written by a python script from a template
#  before PyInstaller builds the exe, so as to inject date/other infos into it.
*.manifest
*.spec

# Installer logs
pip-log.txt
pip-delete-this-directory.txt

# Unit test / coverage reports
htmlcov/
.tox/
.coverage
.coverage.*
.cache
nosetests.xml
coverage.xml
*.cover
.hypothesis/
.pytest_cache/

# Translations
*.mo
*.pot

# Django stuff:
*.log
local_settings.py
db.sqlite3

# Flask stuff:
instance/
.webassets-cache

# Scrapy stuff:
.scrapy

# Sphinx documentation
docs/_build/

# PyBuilder
target/

# Jupyter Notebook
.ipynb_checkpoints

# pyenv
.python-version

# celery beat schedule file
celerybeat-schedule

# SageMath parsed files
*.sage.py

# Environments
.env
.venv
env/
venv/
ENV/
env.bak/
venv.bak/

# Spyder project settings
.spyderproject
.spyproject

# Rope project settings
.ropeproject

# mkdocs documentation
/site

# mypy
.mypy_cache/

<<<<<<< HEAD
# PyCharm project files
.idea/
=======
# PyCharm IDE configuration
.idea/
>>>>>>> 74dcb0e4
<|MERGE_RESOLUTION|>--- conflicted
+++ resolved
@@ -2,7 +2,6 @@
 .*.swp
 *~
 *.pyc
-
 # Directories and other files
 .DS_Store
 Resources
@@ -113,10 +112,5 @@
 # mypy
 .mypy_cache/
 
-<<<<<<< HEAD
-# PyCharm project files
-.idea/
-=======
 # PyCharm IDE configuration
-.idea/
->>>>>>> 74dcb0e4
+.idea/